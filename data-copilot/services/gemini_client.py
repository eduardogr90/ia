--- conflicted
+++ resolved
@@ -25,7 +25,6 @@
     info: Mapping[str, Any] | None,
 ) -> service_account.Credentials:
     """Adjunta metadatos útiles al objeto de credenciales."""
-<<<<<<< HEAD
 
     if info is None:
         return credentials
@@ -56,38 +55,6 @@
     """Carga credenciales de servicio desde un archivo JSON."""
 
     try:
-=======
-
-    if info is None:
-        return credentials
-
-    raw_copy = dict(info)
-    setattr(credentials, "_ia_raw_info", raw_copy)
-    project_id = raw_copy.get("project_id")
-    if project_id:
-        setattr(credentials, "_ia_project_id", project_id)
-    return credentials
-
-
-def _build_credentials_from_info(info: Mapping[str, Any]) -> service_account.Credentials:
-    """Construye credenciales de servicio a partir de un diccionario JSON."""
-
-    try:
-        credentials = service_account.Credentials.from_service_account_info(
-            info,
-            scopes=VERTEX_SCOPES,
-        )
-    except Exception as exc:  # pragma: no cover - depende de los secretos reales
-        LOGGER.error("No se pudieron construir las credenciales desde el JSON proporcionado")
-        raise ValueError("Credenciales de Vertex AI inválidas") from exc
-    return _tag_credentials(credentials, info)
-
-
-def _build_credentials_from_file(path: Path) -> service_account.Credentials:
-    """Carga credenciales de servicio desde un archivo JSON."""
-
-    try:
->>>>>>> e3d9e620
         with path.open("r", encoding="utf-8") as handle:
             info = json.load(handle)
     except FileNotFoundError as exc:
@@ -102,18 +69,11 @@
     except OSError as exc:
         LOGGER.error("No se pudo leer el archivo de credenciales de Vertex AI: %s", path)
         raise RuntimeError("No fue posible leer el archivo de credenciales de Vertex AI") from exc
-<<<<<<< HEAD
 
     return _build_credentials_from_info(info)
-=======
->>>>>>> e3d9e620
 
     return _build_credentials_from_info(info)
 
-<<<<<<< HEAD
-=======
-
->>>>>>> e3d9e620
 def load_vertex_credentials(
     path_env_var: str = "GOOGLE_APPLICATION_CREDENTIALS",
     *,
@@ -244,7 +204,6 @@
     try:
         llm = VertexAI(**client_kwargs)
     except Exception as exc:  # pragma: no cover - depende del entorno de Vertex AI
-<<<<<<< HEAD
         LOGGER.exception(
             "Error al inicializar el modelo Gemini en Vertex AI: %s",
             exc,
@@ -252,10 +211,6 @@
         raise RuntimeError(
             f"No se pudo inicializar el modelo Gemini de Vertex AI: {exc}"
         ) from exc
-=======
-        LOGGER.exception("Error al inicializar el modelo Gemini en Vertex AI")
-        raise RuntimeError("No se pudo inicializar el modelo Gemini de Vertex AI") from exc
->>>>>>> e3d9e620
 
     return llm
 
